--- conflicted
+++ resolved
@@ -160,11 +160,7 @@
 
     const data = await callReadMethod(reportChecker, 'getReportCheckerData');
 
-<<<<<<< HEAD
-    console.info({
-=======
     logInfo({
->>>>>>> 8aceb345
       vaultsDataTreeRoot: data[0],
       vaultsDataTreeCid: data[1],
     });
