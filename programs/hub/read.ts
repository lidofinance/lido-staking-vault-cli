--- conflicted
+++ resolved
@@ -1,14 +1,10 @@
 import { getVaultHubContract } from 'contracts';
-<<<<<<< HEAD
-import { callReadMethod, generateReadCommands, printError } from 'utils';
-=======
 import {
   generateReadCommands,
   printError,
   callReadMethod,
   logResult,
 } from 'utils';
->>>>>>> 8aceb345
 import { VaultHubAbi } from 'abi';
 
 import { vaultHub } from './main.js';
