import progress, { SingleBar } from 'cli-progress';

import { getVotingContract } from 'contracts';
<<<<<<< HEAD
import { sleep, callReadMethod, callWriteMethodWithReceipt } from 'utils';
=======
import {
  sleep,
  callReadMethod,
  callWriteMethodWithReceipt,
  logInfo,
} from 'utils';
>>>>>>> 8aceb345
import { Vote } from 'types';

const voteAbi = [
  {
    name: 'open',
  },
  {
    name: 'executed',
  },
  {
    name: 'startDate',
  },
  {
    name: 'snapshotBlock',
  },
  {
    name: 'supportRequired',
  },
  {
    name: 'minAcceptQuorum',
  },
  {
    name: 'yea',
  },
  {
    name: 'nay',
  },
  {
    name: 'votingPower',
  },
  {
    name: 'script',
  },
  {
    name: 'phase',
  },
];

export const voteLastVoting = async () => {
  const { contract } = getVotingContract();
  const votesLength = await callReadMethod(contract, 'votesLength');
<<<<<<< HEAD

=======
>>>>>>> 8aceb345
  const lastVoteId = votesLength - 1n;

  if (lastVoteId === -1n) {
    console.warn('No votes');
    return;
  }

  const lastVote = await contract.read.getVote([lastVoteId]);
  const voteMap = createVoteMap(lastVote);
  logInfo('voteLastVoting');
  logInfo('voteMap', voteMap);

  if (!voteMap.open) {
    console.warn('Vote is not open');
    return;
  }

  if (voteMap.phase !== 0n) {
    console.warn('Wrong phase');
    return;
  }

  await voteFor(lastVoteId);
  await waitForEnd(lastVoteId);
  await executeVote(lastVoteId);
};

export const voteFor = async (voteId: bigint) => {
  const { contract } = getVotingContract();

  await callWriteMethodWithReceipt(contract, 'vote', [voteId, true, false]);
  logInfo('Vote voted', voteId);
};

export const executeVote = async (voteId: bigint) => {
  const { contract } = getVotingContract();
  await callWriteMethodWithReceipt(contract, 'executeVote', [voteId]);
  logInfo('Vote executed', voteId);
};

export const waitForEnd = async (voteId: bigint, progressBar?: SingleBar) => {
  const { contract, client } = getVotingContract();
  const [vote, voteTime, block] = await Promise.all([
    contract.read.getVote([voteId]),
    contract.read.voteTime(),
    client.getBlock(),
  ]);

  if (!block) throw new Error('Can not get latest block');

  const voteMap = createVoteMap(vote);
  const voteStart = Number(voteMap.startDate);
  const voteEnd = voteStart + Number(voteTime);
  const bTimestamp = Number(block.timestamp);
  const secondsLeft = Math.max(0, voteEnd - bTimestamp);
  const currentPosition = Math.min(bTimestamp - voteStart, Number(voteTime));

  if (!voteMap.open) {
    progressBar?.update(currentPosition, { secondsLeft });
    progressBar?.stop();

    return;
  }

  if (progressBar) {
    progressBar.update(currentPosition, { secondsLeft });
  } else {
    progressBar = new progress.SingleBar(
      {
        format: `Vote #${voteId} in progress |{bar}| {percentage}% | {secondsLeft}s left`,
      },
      progress.Presets.shades_classic,
    );

    progressBar.start(Number(voteTime), currentPosition, { secondsLeft });
  }

  await sleep(10_000);
  await waitForEnd(voteId, progressBar);
};

export const createVoteMap = (vote: Vote) => {
  return vote.reduce(
    (acc, item, index) => {
      if (voteAbi[index]) {
        acc[voteAbi[index].name] = item;
      }

      return acc;
    },
    {} as Record<string, any>,
  );
};

// export const checkTmCanForward = async () => {
//   const vContract = getVotingContract();
//   const signerAddress = await getSignerAddress(tmContract);
//   const canForward = await tmContract.canForward(signerAddress, '0x');
//
//   if (!canForward) {
//     console.warn('TM can not forward, check your LDO balance');
//     return false;
//   }
//
//   return true;
// };<|MERGE_RESOLUTION|>--- conflicted
+++ resolved
@@ -1,16 +1,12 @@
 import progress, { SingleBar } from 'cli-progress';
 
 import { getVotingContract } from 'contracts';
-<<<<<<< HEAD
-import { sleep, callReadMethod, callWriteMethodWithReceipt } from 'utils';
-=======
 import {
   sleep,
   callReadMethod,
   callWriteMethodWithReceipt,
   logInfo,
 } from 'utils';
->>>>>>> 8aceb345
 import { Vote } from 'types';
 
 const voteAbi = [
@@ -52,10 +48,6 @@
 export const voteLastVoting = async () => {
   const { contract } = getVotingContract();
   const votesLength = await callReadMethod(contract, 'votesLength');
-<<<<<<< HEAD
-
-=======
->>>>>>> 8aceb345
   const lastVoteId = votesLength - 1n;
 
   if (lastVoteId === -1n) {
