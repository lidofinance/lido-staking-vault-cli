import { program } from 'commander';
<<<<<<< HEAD
import { Permit, RoleAssignment, Tier, Deposit, PubkeyMap } from 'types';
import { Address, isAddress, isHex, parseEther } from 'viem';
=======
import { Permit, RoleAssignment, Tier, Deposit, ValidatorTopUp } from 'types';
import { Address, isAddress, parseEther } from 'viem';
>>>>>>> 3de48d3c

import { toHex } from './proof/merkle-utils.js';
import { readFileSync } from 'fs';

const toCamelCase = (str: string): string =>
  str.replace(/_([a-z])/g, (_, char) => char.toUpperCase());

export const stringToBigIntArray = (value: string) => {
  return value.split(',').map(BigInt);
};

export const stringToBigIntArrayWei = (value: string) => {
  return value.split(',').map(etherToWei);
};

export const stringTo2dArray = (value: string): string[][] => {
  const trimmed = value.replace(/^["']|["']$/g, '');
  return trimmed
    .split(',')
    .map((group) => group.trim().split(/\s+/).filter(Boolean));
};

export const stringToHexArray = (value: string) => {
  return value.split(',').map(toHex);
};

export const jsonToPermit = (value: string) => {
  return JSON.parse(value) as Permit;
};

export const jsonFileToPubkeys = (value: string) => {
  const content = readFileSync(value, 'utf-8');
  if (content.length === 0) {
    throw new Error('File is empty');
  }
  const parsed = JSON.parse(content);

  if (typeof parsed !== 'object' || parsed === null) {
    throw new Error('Invalid PubkeyMap format: not an object');
  }

  Object.entries(parsed).forEach(([key, value]) => {
    if (!isHex(key)) {
      throw new Error(`Invalid key: ${key}`);
    }

    if (!Array.isArray(value)) {
      throw new Error(`Value for key ${key} is not an array`);
    }

    value.forEach((item) => {
      if (!isHex(item)) {
        throw new Error(`Invalid hex in array for key ${key}: ${item}`);
      }
    });
  });

  return parsed as PubkeyMap;
};

export const jsonToRoleAssignment = (value: string) => {
  return JSON.parse(value) as RoleAssignment[];
};

export const stringToBigInt = (value: string) => {
  return BigInt(value);
};

export const stringToNumberArray = (value: string) => {
  return value.split(',').map(Number);
};

export const etherToWei = (value: string) => {
  return parseEther(value, 'wei');
};

export const stringToNumber = (value: string) => {
  if (isNaN(Number(value)) || Number(value) < 0) {
    program.error('value must be a positive number', { exitCode: 1 });
  }
  return parseInt(value);
};

export const parseTiers = (value: string) => {
  return JSON.parse(value) as Tier[];
};

export const parseTier = (value: string) => {
  return JSON.parse(value) as Tier;
};

export const parseDeposit = (str: string): Deposit => {
  const trimmed = str.trim();
  if (!trimmed) {
    return {} as Deposit;
  }

  const parsed = JSON.parse(trimmed, (key, value) => {
    if (key === 'amount') return BigInt(value) * BigInt(10 ** 9); // to wei
    if (typeof value === 'string') {
      return toHex(value);
    }
    return value;
  });

  // Convert keys to camelCase
  const camelCased: any = {};
  for (const key in parsed) {
    const camelKey = toCamelCase(key);
    camelCased[camelKey] = parsed[key];
  }

  return camelCased;
};

export const parseDepositArray = (str: string): Deposit[] => {
  const trimmed = str.trim();
  if (!trimmed) {
    return [];
  }

  // eslint-disable-next-line sonarjs/no-identical-functions
  const parsed = JSON.parse(trimmed, (key, value) => {
    if (key === '') return value; // root array
    if (key === 'amount') return BigInt(value) * BigInt(10 ** 9); // to wei
    if (typeof value === 'string') {
      return toHex(value);
    }
    return value;
  });

  // Convert keys to camelCase
  const camelCased: Deposit[] = parsed.map((obj: any) => {
    const newObj: any = {};
    for (const key in obj) {
      const camelKey = toCamelCase(key);
      newObj[camelKey] = obj[key];
    }
    return newObj;
  });

  return camelCased;
};

export const parseValidatorTopUpArray = (str: string): ValidatorTopUp[] => {
  const trimmed = str.trim();
  if (!trimmed) {
    return [];
  }

  const parsed = JSON.parse(trimmed, (key, value) => {
    if (key === '') return value; // root array
    if (key === 'amount') return BigInt(value);
    if (typeof value === 'string') {
      return toHex(value);
    }
    return value;
  });

  return parsed;
};

export const stringToAddress = (value: string): Address => {
  if (!isAddress(value)) {
    program.error('Address value must be a valid address', { exitCode: 1 });
  }
  return value;
};<|MERGE_RESOLUTION|>--- conflicted
+++ resolved
@@ -1,11 +1,13 @@
 import { program } from 'commander';
-<<<<<<< HEAD
-import { Permit, RoleAssignment, Tier, Deposit, PubkeyMap } from 'types';
+import {
+  Permit,
+  RoleAssignment,
+  Tier,
+  Deposit,
+  PubkeyMap,
+  ValidatorTopUp,
+} from 'types';
 import { Address, isAddress, isHex, parseEther } from 'viem';
-=======
-import { Permit, RoleAssignment, Tier, Deposit, ValidatorTopUp } from 'types';
-import { Address, isAddress, parseEther } from 'viem';
->>>>>>> 3de48d3c
 
 import { toHex } from './proof/merkle-utils.js';
 import { readFileSync } from 'fs';
